# -*- coding: utf-8 -*-

import unittest
import os
import sys
sys.path.insert(0, os.path.abspath('../..'))
print(sys.path)
from pathlib import Path
import numpy as np
import pandas as pd
from cogstat import cogstat as cs

print(cs.__file__)
print(cs.__version__)
print(os.path.abspath(cs.__file__))

"""
Test the statistical calculations in CogStat.  
- All calculated statistical value should be tested at least once.
- All leafs of the decision tree should be tested only once, i.e., no need to test the same leaf in various analyses. 
- Choose data for hypothesis tests so that the tests shouldn't give p<0.001 results because exact p-values cannot be 
tested this way. 
- No need to test the details of the statistical methods imported from other modules (e.g., results that are not 
displayed in CogStat, correct data handling) because that is the job of that specific module.
- All numerical data values should be used with 3 digits decimal precision, to ensure that copying 
the data for validation no additional rounding happens.

Validate the calculations of CogStat with other software packages.
- Prefer popular software packages that are applied most often by users, such as SPSS, jamovi, JASP
- Get the data of the calculation tests and run the same analyses in the validation software 
- Validated results should be added as a comment here:
    validating software, version, optionally information about how the analysis can be run, result, any comments
- A single calculation result can be validated in multiple software packages 
- If a statistic is not available in a popular software, a note can be added that it is not available
- When other software and CogStat return different results, then (if the difference is caused by various valid versions 
of the calculation then) either add the cause of the difference to the user documentation or (if CogStat  calculated 
the result incorrectly) fix the bug. After a calculation bug is fixed, always add a warning to the release note.
- Software specific notes
    - In JASP, decimals cannot be used as ordinal numbers. To validate related calculations, you may multiply the values 
    by 1000 so that they'll be round numbers but the order information is kept.

"""

#cs.output_type = 'do not format'

# Generate the dataset on which the tests will be performed
np.random.seed(555)
# https://docs.scipy.org/doc/numpy/reference/routines.random.html
# Make sure to use round function to have the same precision of the data when copied to other software
data_np = np.vstack((
    np.round(np.random.normal(loc=3, scale=3, size=30), 3),
    np.round(np.random.lognormal(mean=3, sigma=3, size=30), 3),
    np.random.randint(3, size=30),
    np.random.randint(3, size=30),
    np.round(np.random.normal(loc=3, scale=3, size=30), 3),
    np.round(np.random.lognormal(mean=1.4, sigma=0.6, size=30), 3),
    np.round(np.random.normal(loc=6, scale=3, size=30), 3),
    np.round(np.random.normal(loc=7, scale=6, size=30), 3),
    np.random.randint(2, size=30),
    np.random.randint(2, size=30),
    np.random.randint(2, size=30),
    np.concatenate((np.round(np.random.normal(loc=3, scale=3, size=15), 3),
                    np.round(np.random.normal(loc=4, scale=3, size=15), 3))),
    np.array([1]*15+[2]*15),
    np.array([1]+[2]*29),
    np.concatenate((np.round(np.random.normal(loc=3, scale=3, size=15), 3),
                    np.round(np.random.lognormal(mean=1.5, sigma=2.0, size=15), 3))),
    np.concatenate((np.round(np.random.normal(loc=3, scale=3, size=15), 3),
                    np.round(np.random.normal(loc=3, scale=7, size=15), 3))),
    np.array([1]*10+[2]*8+[3]*12),
    np.concatenate((np.round(np.random.normal(loc=3, scale=3, size=10), 3),
                    np.round(np.random.normal(loc=3, scale=3, size=8), 3),
                    np.round(np.random.normal(loc=6, scale=3, size=12), 3)))
    ))
data_pd = pd.DataFrame(data_np.T, columns=
                       ['a', 'b', 'c', 'd', 'e', 'f', 'g', 'h', 'i', 'j', 'k', 'l', 'm', 'n', 'o', 'p', 'q', 'r'])
data = cs.CogStatData(data=data_pd, measurement_levels=['int', 'int', 'nom', 'nom', 'int', 'int', 'int', 'int', 'nom',
                                                       'nom', 'nom', 'int', 'nom', 'nom', 'int', 'int', 'int', 'int'])

# display the data so that it can be copied to validating software packages
#pd.set_option('display.expand_frame_repr', False)
#print (data_pd)

class CogStatTestCase(unittest.TestCase):
    """Unit tests for CogStat."""

    def test_explore_variables(self):
        """Test explore variables"""

        # Int variable
        result = data.explore_variable('a', 1, 2.0)
        #for i, res in enumerate(result): print(i, res)
        self.assertTrue('N of valid cases: 30' in result[2])
        self.assertTrue('N of missing cases: 0' in result[2])
            # jamovi 2.0.0.0 3.14
        self.assertTrue('<td>Mean</td>      <td>3.1438</td>' in result[4])
            # LibreOffice 7.1.5.2 stdev.p() 3.21518743552465
        self.assertTrue('<td>Standard deviation</td>      <td>3.2152</td>' in result[4])

            # jamovi 2.0.0.0 0.359
        self.assertTrue('<td>Skewness</td>      <td>0.3586</td>' in result[4])
            # jamovi 2.0.0.0 0.0446
        self.assertTrue('<td>Kurtosis</td>      <td>0.0446</td>' in result[4])
            # jamovi 2.0.0.0 12.8
        self.assertTrue('<td>Range</td>      <td>12.7840</td>' in result[4])
            # jamovi 2.0.0.0 9.98
        self.assertTrue('<td>Maximum</td>      <td>9.9810</td>' in result[4])
            # jamovi 2.0.0.0 4.39
        self.assertTrue('<td>Upper quartile</td>      <td>4.3875</td>' in result[4])
            # jamovi 2.0.0.0 2.85
        self.assertTrue('<td>Median</td>      <td>2.8545</td>' in result[4])
            # jamovi 2.0.0.0 1.42
        self.assertTrue('<td>Lower quartile</td>      <td>1.4190</td>' in result[4])
            # jamovi 2.0.0.0 -2.80
        self.assertTrue('<td>Minimum</td>      <td>-2.8030</td>' in result[4])
        # Shapiro–Wilk normality
            # jamovi 2.0.0.0 0.959
        self.assertTrue('<i>W</i> = 0.96' in result[6])  # <i>W</i> = 0.959
            # jamovi 2.0.0.0 0.287
        self.assertTrue('<i>p</i> = .287' in result[6])

        # Population estimation and one sample t-test
            # jamovi 2.0.0.0 CI 1.97, 4.31 - based on Z-value
            # https://www.statskingdom.com/confidence-interval-calculator.html To use the t-value based solution, do not
            # use the population SD
            # Mean confidence interval: [1.922672 , 4.364861]
        self.assertTrue('<td>Mean</td>      <td>3.1438</td>      <td>1.9227</td>      <td>4.3649</td>' in result[8])
            # jamovi 2.0.0.0 3.27 - SD estimates population SD
            # https: // www.statskingdom.com / confidence - interval - calculator.html To use the t-value based solution, do not
            # use the population SD
            # Standard deviation confidence interval: [2.604372 , 4.396115]
        self.assertTrue('<td>Standard deviation</td>      <td>3.2702</td>      <td>2.6044</td>      <td>4.3961</td>' in result[8])
        # Sensitivity power analysis
            # G*Power 3.1.9.6: 0.6811825
            # jamovi v1.2.19.0, jpower 0.1.2: 0.681
        self.assertTrue('effect size in d: 0.68' in result[10])
            # Note that the test value is 2 here.
            # jamovi 2.0.0.0 1.92, 0.065
        self.assertTrue('t</i>(29) = 1.92' in result[10])
        self.assertTrue('p</i> = .065' in result[10])
        # Bayesian one sample t-test
            # Note that the test value is 2 here.
            # JASP 0.16 BF10: 0.969, BF01: 1.032
        self.assertTrue('BF<sub>10</sub> = 0.97, BF<sub>01</sub> = 1.03' in result[10])

        # Wilcoxon signed-rank test for non-normal interval variable
        result = data.explore_variable('b', 0, 20.0)
            # jamovi 2.0.0.0 W(!) 262, p 0.556
            # TODO not sure yet why the difference, see https://github.com/cogstat/cogstat/issues/31
        self.assertTrue('T</i> = 203' in result[10])
        self.assertTrue('p</i> = .551' in result[10])

        # Ord variable
        data.data_measlevs['a'] = 'ord'
        result = data.explore_variable('a', 1, 2.0)
        self.assertTrue('N of valid cases: 30' in result[2])
        self.assertTrue('N of missing cases: 0' in result[2])
             # JASP 0.15.0.0 9.981
        self.assertTrue('<td>Maximum</td>      <td>9.9810</td>' in result[4])
            # JASP 0.15.0.0 4.388
        self.assertTrue('<td>Upper quartile</td>      <td>4.3875</td>' in result[4])
            # JASP 0.15.0.0 2.854
        self.assertTrue('<td>Median</td>      <td>2.8545</td>' in result[4])
            # JASP 0.15.0.0 1.419
        self.assertTrue('<td>Lower quartile</td>      <td>1.4190</td>' in result[4])
            # JASP 0.15.0.0 -2.803
        self.assertTrue('<td>Minimum</td>      <td>-2.8030</td>' in result[4])
        # TODO median CI
        # Wilcoxon signed-rank test
            # Note that the test value is 2 here.
            # jamovi 2.0.0.0 W(!) 320, p 0.073
            # JASP 0.15.0.0 W(!) 320, p 0.073
            # TODO https://github.com/cogstat/cogstat/issues/31
        self.assertTrue('T</i> = 145' in result[9])
        self.assertTrue('p</i> = .074' in result[9])
        data.data_measlevs['a'] = 'int'

        # Nominal variable
        #result = data.explore_variable('c')
        # TODO variation ratio
            # not available in JASP 0.16.1
        # TODO multinomial proportion CI

    def test_explore_variable_pairs(self):
        """Test explore variable pairs"""

        # Int variables
        result = data.explore_variable_pair('a', 'b')
        self.assertTrue('N of valid pairs: 30' in result[1])
        self.assertTrue('N of missing pairs: 0' in result[1])
            # jamovi 2.0.0.0 -0.141
        self.assertTrue('<i>r</i> = -0.141' in result[5])
            # jamovi 2.0.0.0 [-0.477, 0.231]
        self.assertTrue('[-0.477, 0.231]' in result[8])
            # jamovi 2.0.0.0 p 0.456
        self.assertTrue("Pearson's correlation: <i>r</i>(28) = -0.14, <i>p</i> = .456" in result[9])  # <i>r</i>(28) = -0.141
            # jamovi 2.0.0.0 A -21.8 Intercept 300.5
        # Bayes Factor for Pearson
            # JASP 0.16 BF10: 0.296, BF01: 3.379
        self.assertTrue('BF<sub>10</sub> = 0.30, BF<sub>01</sub> = 3.38' in result[9])
        self.assertTrue('y = -21.811x + 300.505' in result[3])
            # jamovi 2.0.0.0 -0.363
<<<<<<< HEAD
        self.assertTrue('-0.363' in result[5])
            # TODO validate
        self.assertTrue('[-0.640, -0.003]' in result[8])
            # jamovi 2.0.0.0 p 0.049 (0.04919 with more precision) TODO
        self.assertTrue("Spearman's rank-order correlation: <i>r<sub>s</sub></i>(28) = -0.36, <i>p</i> = .048" in result[9])  # <i>r<sub>s</sub></i>(28) = -0.363
=======
        self.assertTrue('-0.363' in result[4])
            # JASP 0.15.0.0 [-0.640, -0.003] Spearman's confidence interval
        self.assertTrue('[-0.640, -0.003]' in result[6])
            # jamovi 2.0.0.0 p 0.049 (0.04919 with more precision) TODO
            # JASP 0.15.0.0 -0.363 p 0.049 TODO
        self.assertTrue("Spearman's rank-order correlation: <i>r<sub>s</sub></i>(28) = -0.36, <i>p</i> = .048" in result[7])  # <i>r<sub>s</sub></i>(28) = -0.363
>>>>>>> cfc352e3

        # Ord variables
        data.data_measlevs['a'] = 'ord'
        data.data_measlevs['b'] = 'ord'
        result = data.explore_variable_pair('a', 'b')
            # JASP 0.15.0.0 -0.363
        self.assertTrue('-0.363' in result[4])
            # JASP 0.15.0.0 [-0.640, -0.003]
        self.assertTrue('[-0.640, -0.003]' in result[5])
            # JASP 0.15.0.0 -0.363 p 0.049 TODO
        self.assertTrue("Spearman's rank-order correlation: <i>r<sub>s</sub></i>(28) = -0.36, <i>p</i> = .048" in result[6])  # <i>r<sub>s</sub></i>(28) = -0.363
        data.data_measlevs['a'] = 'int'
        data.data_measlevs['b'] = 'int'

        # Nom variables
        result = data.explore_variable_pair('c', 'd')
        self.assertTrue('N of valid pairs: 30' in result[1])
        self.assertTrue('N of missing pairs: 0' in result[1])
        # Cramer's V
            # jamovi 2.0.0.0 0.372
        self.assertTrue('<sub>c</sub></i> = 0.372' in result[4])
        # Sensitivity power analysis
            # G*Power 3.1.9.6, Goodness of fit test, df=4: Contingency tables: 0.7868005
            #  TODO GPower gives 0.8707028 with df of 8; Seems like statsmodels GofChisquarePower calculates power
            #  with df=8; should we use 4 or 8 df? https://github.com/cogstat/cogstat/issues/134
        self.assertTrue('effect size in w: 0.87' in result[6])
        # Chi-squared
            # jamovi v1.2.19.0: X2, df, p, N: 8.31, 4, 0.081, 30
        self.assertTrue('(4, <i>N</i> = 30) = 8.31' in result[6])  # (4, <i>N</i> = 30) = 8.312
        self.assertTrue('<i>p</i> = .081' in result[6])

    def test_diffusion(self):
        """Test diffusion analysis"""
        data_diffusion = cs.CogStatData(data=str(Path('data/diffusion.csv')))
        result = data_diffusion.diffusion(error_name=['Error'], RT_name=['RT_sec'], participant_name=['Name'], condition_names=['Num1', 'Num2'])
        # Drift rate
        self.assertTrue('<td>zsiraf</td>      <td>0.190</td>      <td>0.276</td>      <td>0.197</td>      <td>0.235</td>      <td>0.213</td>' in result[1])
        # Threshold
        self.assertTrue('<td>zsiraf</td>      <td>0.178</td>      <td>0.096</td>      <td>0.171</td>      <td>0.112</td>      <td>0.088</td>' in result[1])
        # Nondecision time
        self.assertTrue('<td>zsiraf</td>      <td>0.481</td>      <td>0.590</td>      <td>0.483</td>      <td>0.561</td>      <td>0.522</td>' in result[1])

    def test_compare_variables(self):
        """Test compare variables"""

        # 2 Int variables
        result = data.compare_variables(['a', 'e'])
        self.assertTrue('N of valid cases: 30' in result[1])
        self.assertTrue('N of missing cases: 0' in result[1])
        # Cohen's d
            # CS formula: https://pingouin-stats.org/generated/pingouin.compute_effsize.html
            # Based on the formula, calculated in LO Calc 6.4: 0.030004573510063
            # jamovi v1.2.19.0: 0.0202; formula: https://github.com/jamovi/jmv/blob/master/R/ttestps.b.R#L54-L66
        self.assertTrue("<td>Cohen's d</td>      <td>0.030</td>" in result[3])
        # eta-squared
            # CS formula: https://pingouin-stats.org/generated/pingouin.convert_effsize.html
            # Based on the formula, calculated in LO Calc 6.4: 0.0002250179634
            # jamovi v1.2.19.0: 0.000
        self.assertTrue('<td>Eta-squared</td>      <td>0.000</td>' in result[3])
        # Sample means
            # jamovi 2.0.0.0 3.14, 3.05
        self.assertTrue('<td>3.1438</td>      <td>3.0502</td>' in result[3])
        # Hedges'g (with CI)
            # CS formula: https://pingouin-stats.org/generated/pingouin.compute_effsize.html
            # https://pingouin-stats.org/generated/pingouin.compute_esci.html
            # Note that the latter (CI) method has changed in v0.3.5 https://pingouin-stats.org/changelog.html
            # Based on the formula, calculated in LO Calc 7.0: 0.029614903724218, -0.34445335392457, 0.403683161373007
            # Note that the last value is 0.404 in LO, not .403 as in pingouin TODO
        self.assertTrue("<td>Hedges' g</td>      <td>0.030</td>      <td>-0.344</td>      <td>0.403</td>" in result[5])
            # jamovi 2.0.0.0 0.954 0.215
        self.assertTrue('<i>W</i> = 0.95, <i>p</i> = .215' in result[7])  # <i>W</i> = 0.954
        # Sensitivity power analysis
            # G*Power 3.1.9.6: 0.6811825
            # jamovi v1.2.19.0, jpower 0.1.2: 0.681
        self.assertTrue('effect size in d: 0.68' in result[7])
        # Paired samples t-test
            # jamovi v1.2.19.0: t, df, p: 0.110, 29.0, 0.913
        self.assertTrue('<i>t</i>(29) = 0.11, <i>p</i> = .913' in result[7])
        # Bayesian paired samples t-test
        # JASP 0.16 BF10: 0.196, BF01: 5.115
        self.assertTrue('BF<sub>10</sub> = 0.20, BF<sub>01</sub> = 5.11' in result[7])

        # 2 Int variables - non-normal
        result = data.compare_variables(['e', 'f'])
            # jamovi 2.0.0.0 0.915, 0.019
        self.assertTrue('<i>W</i> = 0.91, <i>p</i> = .019' in result[7])  # <i>W</i> = 0.915
        # Wilcoxon signed-rank test
            # jamovi 2.0.0.0 110, 0.011 (0.01060 with more precision) TODO https://github.com/cogstat/cogstat/issues/31
        #print(result[7])
        self.assertTrue('<i>T</i> = 110.00, <i>p</i> = .012' in result[7])

        # 3 Int variables
        result = data.compare_variables(['a', 'e', 'g'])
            # jamovi 2.0.0.0 3.14, 3.05, 5.73
        self.assertTrue('<td>3.1438</td>      <td>3.0502</td>      <td>5.7295</td>' in result[3])
            # Shapiro–Wilk
            # JASP 0.15.0.0 0.959 TODO p
        self.assertTrue('a: <i>W</i> = 0.96, <i>p</i> = .287' in result[7])  # <i>W</i> = 0.959
            # JASP 0.15.0.0 0.966 TODO p
        self.assertTrue('e: <i>W</i> = 0.97, <i>p</i> = .435' in result[7])  # <i>W</i> = 0.966
            # JASP 0.15.0.0 0.946 TODO p
        self.assertTrue('g: <i>W</i> = 0.95, <i>p</i> = .133' in result[7])  # <i>W</i> = 0.946
            # jamovi 2.0.0.0 0.975 0.703
        self.assertTrue('sphericity: <i>W</i> = 0.98, <i>p</i> = .703' in result[7])  # <i>W</i> = 0.975
            # jamovi 2.0.0.0 6.16 0.004
        self.assertTrue('<i>F</i>(2, 58) = 6.17, <i>p</i> = .004' in result[7])
            # jamovi 2.0.0.0 (Holm correction) 0.110, 0.913; 3.167, 0.011; 2.883, 0.015
        self.assertTrue('0.11, <i>p</i> = .913' in result[7])  # TODO keep the order of the variables, and have a fixed sign
        self.assertTrue('3.17, <i>p</i> = .011' in result[7])
        self.assertTrue('2.88, <i>p</i> = .015' in result[7])

        # 3 Int variables, sphericity violated
        result = data.compare_variables(['a', 'e', 'h'])
        self.assertTrue('<td>3.1438</td>      <td>3.0502</td>      <td>6.5786</td>' in result[3])
        self.assertTrue('a: <i>W</i> = 0.96, <i>p</i> = .287' in result[7])  # <i>W</i> = 0.959
        self.assertTrue('e: <i>W</i> = 0.97, <i>p</i> = .435' in result[7])  # <i>W</i> = 0.966
            # JASP 0.15.0.0 0.980 TODO p
        self.assertTrue('h: <i>W</i> = 0.98, <i>p</i> = .824' in result[7])
            # jamovi 2.0.0.0  0.793, 0.039
        self.assertTrue('sphericity: <i>W</i> = 0.79, <i>p</i> = .039' in result[7])  # <i>W</i> = 0.793
            # jamovi 2.0.0.0 1.66, 48.04, 6.16, 0.007
        self.assertTrue('<i>F</i>(1.66, 48) = 6.16, <i>p</i> = .007' in result[7])
            # jamovi 2.0.0.0 (Holm correction) 0.110, 0.913; 2.678, 0.026; 2.809, 0.026
        self.assertTrue('0.11, <i>p</i> = .913' in result[7])  # TODO keep the order of the variables, and have a fixed sign
        self.assertTrue('2.68, <i>p</i> = .026' in result[7])
        self.assertTrue('2.81, <i>p</i> = .026' in result[7])

        # 3 Int variables, non-normal
        result = data.compare_variables(['a', 'e', 'f'])
        self.assertTrue('<td>3.1438</td>      <td>3.0502</td>      <td>5.3681</td>' in result[3])
        self.assertTrue('a: <i>W</i> = 0.96, <i>p</i> = .287' in result[7])  # <i>W</i> = 0.959
        self.assertTrue('e: <i>W</i> = 0.97, <i>p</i> = .435' in result[7])  # <i>W</i> = 0.966
        self.assertTrue('f: <i>W</i> = 0.82, <i>p</i> &lt; .001' in result[7])  # <i>W</i> = 0.818
            # jamovi 2.0.0.0 df 2, khi2 6.47, p 0.039
        self.assertTrue('&chi;<sup>2</sup>(2, <i>N</i> = 30) = 6.47, <i>p</i> = .039' in result[7])
            # post-hoc Durbin-Conover
            # jamovi 2.2.5 p-values: a-e 0.504, a-f 0.065, e-f: 0.013
        self.assertTrue('<th>a</th>      <td>1.000</td>      <td>0.504</td>      <td>0.065</td>' in result[7])
        self.assertTrue('<th>e</th>      <td>0.504</td>      <td>1.000</td>      <td>0.013</td>' in result[7])

        # 2 × 2 Int variables
        result = data.compare_variables(['a', 'b', 'e', 'f'], factors=[['first', 2], ['second', 2]])
            # jamovi 2.0.0.0 6.06, 0.020; 6.29, 0.018; 6.04, 0.020
        self.assertTrue('Main effect of first: <i>F</i>(1, 29) = 6.06, <i>p</i> = .020' in result[7])
        self.assertTrue('Main effect of second: <i>F</i>(1, 29) = 6.29, <i>p</i> = .018' in result[7])
        self.assertTrue('Interaction of factors first, second: <i>F</i>(1, 29) = 6.04, <i>p</i> = .020' in result[7])

        # 2 Ord variables
        data.data_measlevs['a'] = 'ord'
        data.data_measlevs['e'] = 'ord'
        data.data_measlevs['f'] = 'ord'
        result = data.compare_variables(['e', 'f'])
            # JASP 0.15.0.0 2.3895, 4.2275
        self.assertTrue('<td>2.3895</td>      <td>4.2275</td>' in result[3])
        # Wilcoxon signed-rank test
            # jamovi 2.0.0.0 110, 0.011 TODO
        self.assertTrue('<i>T</i> = 110.00, <i>p</i> = .012' in result[6])

        # 3 Ord variables
        result = data.compare_variables(['a', 'e', 'f'])
            # JASP 0.15.0.0 2.8545, 2.3895, 4.2275
        self.assertTrue('<td>2.8545</td>      <td>2.3895</td>      <td>4.2275</td>' in result[3])
            # jamovi 2.0.0.0 6.47, 0.039
        self.assertTrue('&chi;<sup>2</sup>(2, <i>N</i> = 30) = 6.47, <i>p</i> = .039' in result[6])
        data.data_measlevs['a'] = 'int'
        data.data_measlevs['e'] = 'int'
        data.data_measlevs['f'] = 'int'

        # 2 Nom variables
        result = data.compare_variables(['i', 'j'])
        # TODO on Linux the row labels are 0.0 and 1.0 instead of 0 and 1
             # JASP 0.15.0.0 0, 4, 9, 13
             # JASP 0.15.0.0 1, 9, 8, 17
        self.assertTrue('<td>0.0</td>      <td>4</td>      <td>9</td>      <td>13</td>    </tr>    <tr>      <td>1.0</td>      <td>9</td>' in result[3])
        # McNemar
            # jamovi 2.0.0.0 0.00, 1.000 TODO https://github.com/cogstat/cogstat/issues/55
        self.assertTrue('&chi;<sup>2</sup>(1, <i>N</i> = 30) = 0.06, <i>p</i> = .814' in result[5])  # &chi;<sup>2</sup>(1, <i>N</i> = 30) = 0.0556

        # 3 Nom variables
        result = data.compare_variables(['i', 'j', 'k'])
        # Cochran's Q
            # TODO validate
            # not available in JASP and jamovi?
        self.assertTrue('<i>Q</i>(2, <i>N</i> = 30) = 0.78, <i>p</i> = .676' in result[7])  # <i>Q</i>(2, <i>N</i> = 30) = 0.783

    def test_compare_groups(self):
        """Test compare groups"""

        # 2 Int groups
        result = data.compare_groups('l', ['m'])
            # jamovi 2.0.0.0 2.53,4.58
        self.assertTrue('<td>2.5316</td>      <td>4.5759</td>' in result[3])
        # Cohen's d
            # CS formula: https://pingouin-stats.org/generated/pingouin.compute_effsize.html
            # Based on the formula, calculated in LO Calc 6.4: -0.704171924382848
            # jamovi v1.2.19.0: 0.0704
        self.assertTrue("<td>Cohen's d</td>      <td>-0.704</td>" in result[3])
        # eta-squared
            # CS formula: https://pingouin-stats.org/generated/pingouin.convert_effsize.html
            # Based on the formula, calculated in LO Calc 6.4: 0.110292204104377
            # jamovi v1.2.19.0: 0.117 # TODO why the difference?
        self.assertTrue('<td>Eta-squared</td>      <td>0.110</td>' in result[3])
        # Hedges'g (with CI)
            # CS formula: https://pingouin-stats.org/generated/pingouin.compute_effsize.html
            # https://pingouin-stats.org/generated/pingouin.compute_esci.html
            # Note that the latter (CI) method has changed in v0.3.5 https://pingouin-stats.org/changelog.html
            # Based on the formula, calculated in LO Calc 7.0: -0.685140250750879, -1.45474443187683, 0.084463930375068
        self.assertTrue('<td>Difference between the two groups:</td>      <td>-2.0443</td>      <td>-4.2157</td>      <td>0.1272</td>' in result[5])
        self.assertTrue("<td>Hedges' g</td>      <td>-0.685</td>      <td>-1.455</td>      <td>0.084</td>" in result[7])
            # TODO validate
        self.assertTrue('(m: 1.0): <i>W</i> = 0.96, <i>p</i> = .683' in result[8])  # <i>W</i> = 0.959
        self.assertTrue('(m: 2.0): <i>W</i> = 0.98, <i>p</i> = .991' in result[8])  # <i>W</i> = 0.984
        self.assertTrue('<i>W</i> = 0.30, <i>p</i> = .585' in result[8])  # <i>W</i> = 0.305
        # Sensitivity power analysis
            # G*Power 3.1.9.6: 1.3641059
            # jamovi v1.2.19.0, jpower 0.1.2: 1.36
        self.assertTrue('effect size in d: 1.36' in result[8])
        # independent samples t-test
            # jamovi v1.2.19.0: t, df, p: -1.93, 28.0, 0.064
        self.assertTrue('<i>t</i>(28) = -1.93, <i>p</i> = .064' in result[8])
        # Bayesian independent samples t-test
            # JASP 0.16 BF10: 1.348, BF01: 0.742
        self.assertTrue('BF<sub>10</sub> = 1.35, BF<sub>01</sub> = 0.74' in result[8])

        # Non-normal group
        result = data.compare_groups('o', ['m'])
        self.assertTrue('(m: 2.0): <i>W</i> = 0.81, <i>p</i> = .005' in result[8])  # <i>W</i> = 0.808
        # Mann-Whitney
            # jamovi 2.0.0.0 51.0, 0.010 TODO
        self.assertTrue('<i>U</i> = 51.00, <i>p</i> = .011' in result[8])

        # Heteroscedastic groups
        result = data.compare_groups('p', ['m'])
        # Welch's t-test
            # jamovi 2.0.0.0 0.119, 0.907
        self.assertTrue('<i>t</i>(25.3) = 0.12, <i>p</i> = .907' in result[8])  # <i>t</i>(25.3) = 0.119


        # TODO single case vs. group

        # 3 Int groups
        result = data.compare_groups('r', ['q'])
            # jamovi 2.0.0.0 3.29, 5.04, 7.24
        self.assertTrue('<td>3.2869</td>      <td>5.0400</td>      <td>7.2412</td>' in result[3])
            # TODO validate
        self.assertTrue('&omega;<sup>2</sup> = 0.167' in result[7])
        # Levene's test for homogeneity
            # jamovi 2.0.0.0 0.495, 0.615 TODO https://github.com/cogstat/cogstat/issues/56
        self.assertTrue('<i>W</i> = 0.68, <i>p</i> = .517' in result[8])  # <i>W</i> = 0.675
        # Sensitivity power analysis
            # TODO eta-square
            # G*Power (f value) 3.1.9.6: 0.7597473
        self.assertTrue('effect size in eta-square: 0.15' in result[8])
        self.assertTrue('effect size in f: 0.76' in result[8])
            # jamovi 2.0.0.0 4.00, 0.030
        self.assertTrue('<i>F</i>(2, 27) = 4.00, <i>p</i> = .030' in result[8])
        # TODO post-hoc

        # 3 Int groups with assumption violation
        result = data.compare_groups('o', ['q'])
        # Kruskal-Wallis
            # jamovi 2.0.0.0 8.37, 0.015
        self.assertTrue('&chi;<sup>2</sup>(2, <i>N</i> = 30) = 8.37, <i>p</i> = .015' in result[8])
        # TODO post-hoc Dunn's test

        # 2 Ord groups
        data.data_measlevs['o'] = 'ord'
        result = data.compare_groups('o', ['m'])
        # Mann-Whitney
            # jamovi 2.0.0.0 51.0, 0.010 TODO
        self.assertTrue('<i>U</i> = 51.00, <i>p</i> = .011' in result[6])

        # 3 Ord groups
        data.data_measlevs['o'] = 'ord'
        result = data.compare_groups('o', ['q'])
        # Kruskal-Wallis
            # jamovi 2.0.0.0 8.37, 0.015
        self.assertTrue('&chi;<sup>2</sup>(2, <i>N</i> = 30) = 8.37, <i>p</i> = .015' in result[6])
        data.data_measlevs['o'] = 'int'

        # 2 Nom groups
        result = data.compare_groups('i', ['j'])
        # Cramer's V
            # jamovi 2.0.0.0 0.222 # This is without continuity correction
        self.assertTrue('&phi;<i><sub>c</sub></i> = 0.154' in result[3])
            # jamovi 2.0.0.0 continuity corection 0.710, 0.399
        self.assertTrue('&chi;<sup>2</sup></i>(1, <i>N</i> = 30) = 0.71, <i>p</i> = .399' in result[5])  # &chi;<sup>2</sup></i>(1, <i>N</i> = 30) = 0.710

        # 3 Nom groups
        result = data.compare_groups('i', ['c'])
            # jamovi 2.0.0.0 0.00899
        self.assertTrue('&phi;<i><sub>c</sub></i> = 0.009' in result[3])
        # Chi-squared test
            # jamovi 2.0.0.0 0.00242, 0.999
        self.assertTrue('&chi;<sup>2</sup></i>(2, <i>N</i> = 30) = 0.00, <i>p</i> = .999' in result[5])  # TODO validate  # &chi;<sup>2</sup></i>(2, <i>N</i> = 30) = 0.002

        # 3 × 3 Int groups
        result = data.compare_groups('a', ['c', 'd'])
        # JASP does not handle groups with a single participant. Jamovi does.
            # jamovi 2.2.5 1.070, 1.844, 2.369
        self.assertTrue('<td>Mean</td>      <td>1.0695</td>      <td>1.8439</td>      <td>2.3693</td>' in result[3])
            # jamovi 2.2.5 3.12, 2.23, 4.92 - jamovi calculates the population estimation
            # LibreOffice 7.3.3.2 pivot table with StDevP (and not StDev) 2.70051934819953, 2.08907368452503, 4.26098869835394

        self.assertTrue('<td>Standard deviation</td>      <td>2.7005</td>      <td>2.0891</td>      <td>4.2610</td>' in result[3])
            # jamovi 2.2.5 4.413, 4.789, 9.160
        self.assertTrue('<td>Maximum</td>      <td>4.4130</td>      <td>4.7890</td>      <td>9.1600</td>' in result[3])
            # jamovi 2.2.5 3.000, 3.021, 4.403
        self.assertTrue('<td>Upper quartile</td>      <td>3.0000</td>      <td>3.0213</td>      <td>4.4028</td>' in result[3])
            # jamovi 2.2.5 1.334, 2.459, 0.902
        self.assertTrue('<td>Median</td>      <td>1.3340</td>      <td>2.4590</td>      <td>0.9015</td>' in result[3])
            # jamovi 2.2.5 -0.597, 0.887, -1.132
        self.assertTrue('<td>Lower quartile</td>      <td>-0.5965</td>      <td>0.8870</td>      <td>-1.1320</td>' in result[3])
            # jamovi 2.2.5 -2.803, -2.289, -1.486
        self.assertTrue('<td>Minimum</td>      <td>-2.8030</td>      <td>-2.2890</td>      <td>-1.4860</td>' in result[3])
            # jamovi 2.0.0.0 0.962, 0.398; 0.536, 0.593; 1.145, 0.363
        self.assertTrue('<i>F</i>(2, 21) = 0.96, <i>p</i> = .398' in result[7])
        self.assertTrue('<i>F</i>(2, 21) = 0.54, <i>p</i> = .593' in result[7])
        self.assertTrue('<i>F</i>(4, 21) = 1.15, <i>p</i> = .363' in result[7])

    def test_single_case(self):

        # TODO validate
        # not available in JASP or in jamovi
        # Test for the slope stat
        data = cs.CogStatData(data='''group	slope	slope_SE
Patient	0.247	0.069
Control	0.492	0.106
Control	0.559	0.108
Control	0.63	0.116
Control	0.627	0.065
Control	0.674	0.105
Control	0.538	0.107''')
        result = data.compare_groups('slope', ['group'], 'slope_SE', 25)
        self.assertTrue('Test d.2: <i>t</i>(42.1) = -4.21, <i>p</i> &lt; .001' in result[8])
        result = data.compare_groups('slope', ['group'])
        self.assertTrue('<i>t</i>(5) = -5.05, <i>p</i> = .004' in result[8])

    def test_data_filtering(self):

        data = cs.CogStatData(data='''data dummy
1
3
3
6
8
10
10
1000''')
        result = data.filter_outlier(var_names=['data'], mode='2.5mad')
        # data of Lays et al. 2013
        # as in Lays et al. 2013: median is 7, MAD is 5.1891
        # median +- 2.5*MAD is −5.97275 and 19.97275
        self.assertTrue('will be excluded: -6.0  –  20.0' in result[1])

if __name__ == '__main__':
    unittest.main()<|MERGE_RESOLUTION|>--- conflicted
+++ resolved
@@ -200,20 +200,12 @@
         self.assertTrue('BF<sub>10</sub> = 0.30, BF<sub>01</sub> = 3.38' in result[9])
         self.assertTrue('y = -21.811x + 300.505' in result[3])
             # jamovi 2.0.0.0 -0.363
-<<<<<<< HEAD
         self.assertTrue('-0.363' in result[5])
-            # TODO validate
+            # JASP 0.15.0.0 [-0.640, -0.003] Spearman's confidence interval
         self.assertTrue('[-0.640, -0.003]' in result[8])
             # jamovi 2.0.0.0 p 0.049 (0.04919 with more precision) TODO
+            # JASP 0.15.0.0 -0.363 p 0.049 TODO
         self.assertTrue("Spearman's rank-order correlation: <i>r<sub>s</sub></i>(28) = -0.36, <i>p</i> = .048" in result[9])  # <i>r<sub>s</sub></i>(28) = -0.363
-=======
-        self.assertTrue('-0.363' in result[4])
-            # JASP 0.15.0.0 [-0.640, -0.003] Spearman's confidence interval
-        self.assertTrue('[-0.640, -0.003]' in result[6])
-            # jamovi 2.0.0.0 p 0.049 (0.04919 with more precision) TODO
-            # JASP 0.15.0.0 -0.363 p 0.049 TODO
-        self.assertTrue("Spearman's rank-order correlation: <i>r<sub>s</sub></i>(28) = -0.36, <i>p</i> = .048" in result[7])  # <i>r<sub>s</sub></i>(28) = -0.363
->>>>>>> cfc352e3
 
         # Ord variables
         data.data_measlevs['a'] = 'ord'
